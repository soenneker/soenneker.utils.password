<Project Sdk="Microsoft.NET.Sdk">

    <PropertyGroup>
        <TargetFrameworks>net8.0</TargetFrameworks>
        <Nullable>enable</Nullable>
        <Platforms>AnyCPU</Platforms>
        <NoWarn>$(NoWarn);1591</NoWarn>
    </PropertyGroup>

    <PropertyGroup>
        <Description>A modern .NET secure password generator</Description>
        <Version Condition="'$(BUILD_VERSION)' == ''">2.1.0</Version>
        <Version Condition="'$(BUILD_VERSION)' != ''">$(BUILD_VERSION)</Version>
        <AssemblyName>Soenneker.Utils.Password</AssemblyName>
        <PackageId>Soenneker.Utils.Password</PackageId>
        <PackageTags>secure password generator util c# .net dotnet</PackageTags>
        <Copyright>Copyright © 2023 Jake Soenneker</Copyright>
        <Authors>Jake Soenneker</Authors>
        <Company>https://soenneker.com</Company>
        <GenerateDocumentationFile>true</GenerateDocumentationFile>
        <EmbedUntrackedSources>true</EmbedUntrackedSources>
        <IncludeSymbols>true</IncludeSymbols>
        <SymbolPackageFormat>snupkg</SymbolPackageFormat>
        <IsPackable>true</IsPackable>
        <PackageLicenseExpression>MIT</PackageLicenseExpression>
        <PackageProjectUrl>https://github.com/soenneker/soenneker.utils.password</PackageProjectUrl>
        <RepositoryUrl>https://github.com/soenneker/soenneker.utils.password</RepositoryUrl>
        <PackageRequireLicenseAcceptance>false</PackageRequireLicenseAcceptance>
        <PublishRepositoryUrl>true</PublishRepositoryUrl>
        <LangVersion>latest</LangVersion>
        <PackageReadmeFile>README.md</PackageReadmeFile>
        <PackageIcon>icon.png</PackageIcon>
    </PropertyGroup>
    
    <ItemGroup>
        <None Include="..\README.md" Pack="true" PackagePath="\" />
        <None Include="..\LICENSE" Pack="true" PackagePath="\" />
        <None Include="..\icon.png" Pack="true" PackagePath="\" />

<<<<<<< HEAD
        
        <PackageReference Include="Soenneker.Extensions.List" Version="2.1.13" />
        <PackageReference Include="Soenneker.Extensions.String" Version="2.1.12" />
=======
        <PackageReference Include="Microsoft.SourceLink.GitHub" Version="8.0.0" PrivateAssets="All" />
        <PackageReference Include="Soenneker.Extensions.List" Version="2.1.18" />
        <PackageReference Include="Soenneker.Extensions.String" Version="2.1.18" />
>>>>>>> 481862cf
    </ItemGroup>
</Project><|MERGE_RESOLUTION|>--- conflicted
+++ resolved
@@ -37,14 +37,8 @@
         <None Include="..\LICENSE" Pack="true" PackagePath="\" />
         <None Include="..\icon.png" Pack="true" PackagePath="\" />
 
-<<<<<<< HEAD
         
-        <PackageReference Include="Soenneker.Extensions.List" Version="2.1.13" />
-        <PackageReference Include="Soenneker.Extensions.String" Version="2.1.12" />
-=======
-        <PackageReference Include="Microsoft.SourceLink.GitHub" Version="8.0.0" PrivateAssets="All" />
         <PackageReference Include="Soenneker.Extensions.List" Version="2.1.18" />
         <PackageReference Include="Soenneker.Extensions.String" Version="2.1.18" />
->>>>>>> 481862cf
     </ItemGroup>
 </Project>